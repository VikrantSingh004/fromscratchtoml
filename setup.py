--- conflicted
+++ resolved
@@ -14,11 +14,8 @@
 
     install_requires=[
         'numpy >= 1.14.2',
-<<<<<<< HEAD
-        'cvxopt >= 1.2.0'
-=======
+        'cvxopt >= 1.2.0',
         'matplotlib >= 2.1.0'
->>>>>>> b90b0f9e
     ],
     extras_require={
         'test': linux_testenv,
