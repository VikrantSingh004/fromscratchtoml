--- conflicted
+++ resolved
@@ -15,11 +15,7 @@
     install_requires=[
         'numpy >= 1.14.2',
         'cvxopt >= 1.2.0',
-<<<<<<< HEAD
-        'matplotlib' >= '2.1.0',
-=======
-        'matplotlib >= 2.1.0'
->>>>>>> 3b7325e3
+        'matplotlib >= 2.1.0',
     ],
     extras_require={
         'test': linux_testenv,
