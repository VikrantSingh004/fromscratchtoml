#!/usr/bin/env python
# -*- coding: utf-8 -*-
#
# Copyright (C) 2017 Mohit Rathore <mrmohitrathoremr@gmail.com>
# Licensed under the GNU General Public License v3.0 - https://www.gnu.org/licenses/gpl-3.0.en.html

import numpy as np

from fromscratchtoml.neural_network.layers import Layer
import logging

logging.basicConfig()
logger = logging.getLogger(__name__)
logger.setLevel(logging.INFO)


class Dense(Layer):
    """
    This is the fully connected layer where each perceptron is connected to each perceptron of the next layer.

    Examples
    --------
    >>> from fromscratchtoml.neural_network.models import Sequential
    >>> from fromscratchtoml.neural_network.optimizers import StochasticGradientDescent
    >>> from fromscratchtoml.neural_network.layers import Dense, Activation
    >>> X1 = np.array([[0, 0],[0, 1],[1, 0], [1, 1]])
    >>> y1 = np.array([[1,0], [0,1], [0,1], [1,0]])
    >>> model = Sequential()
    >>> model.add(Dense(5, input_dim=2, seed=1))
    >>> model.add(Activation('sigmoid'))
    >>> model.add(Dense(5, seed=2))
    >>> model.add(Activation('sigmoid'))
    >>> model.add(Dense(2, seed=3))
    >>> sgd = StochasticGradientDescent(learning_rate=0.1)
    >>> model.compile(optimizer=sgd, loss="mean_squared_error")
    >>> model.fit(X1, y1, batch_size=4, epochs=100)
    >>> model.predict(X1, one_hot=True)
    """

    def __init__(self, units, input_dim=None, optimizer=None, seed=None):
        """
        Initialising the layer parameters.

        Parameters
        ----------
        units : int
            Number of perceptrons in a layer.
        input_dim : int, optional
            The dimensions of the input layer. Only required for the first layer.
        trainable : bool, optional
            The weights of this layer will be updated only if this is set to true.
        seed : int, optional
            The seed value for mantaining reproduciblity of random weights.

        """
        if seed is not None:
            np.random.seed(seed)

        self.units = units
        self.biases = None
        self.weights = None
        self.optimizer = optimizer

        if input_dim:
            # x=1 single row
            self.biases = np.random.randn(1, self.units)
            self.weights = np.random.randn(input_dim, self.units)

    def forward(self, X):
        """
        Forward pass the output of the previous layer by using the current layer's weights and biases.

        Parameters
        ----------
        X : numpy.ndarray
            The ouput of the previous layer

        Returns
        -------
        numpy.array : The output of the perceptron.
        """
        if len(X.shape) == 1:
            X = np.expand_dims(X, axis=1)

        if self.weights is None:
            self.biases = np.random.randn(1, self.units)
            self.weights = np.random.randn(X.shape[1], self.units)

        self.input = X
        self.output = np.dot(X, self.weights) + self.biases

        return self.output

<<<<<<< HEAD
    def back_propogate(self, delta, optimizer):
=======
    def back_propogate(self, dEdO):
>>>>>>> d1d993ba
        """
        Backpropogate the error, this function adds the share of dense layer to the accumulated delta.

        Parameters
        ----------
        delta : numpy.ndarray
            The accumulated delta used for calculating error gradient with respect to parameters.

        Returns
        -------
        numpy.array : The accumulated delta.
        """
<<<<<<< HEAD
        dEdB = delta.T
        dEdW = np.dot(delta, self.input.T).T
        delta = np.dot(self.weights, delta)

        self.weights = optimizer.update_weights(self.weights, dEdW)
        self.biases = optimizer.update_weights(self.biases, dEdB)

        return delta
=======

        self.dEdB = np.sum(dEdO)
        self.dEdW = np.dot(self.input.T, dEdO)
        dEdO = np.dot(dEdO, self.weights.T)
        return dEdO

    def optimize(self, optimizer):
        self.weights = optimizer.update_weights(self.weights, self.dEdW)
        self.biases = optimizer.update_weights(self.biases, self.dEdB)
>>>>>>> d1d993ba
<|MERGE_RESOLUTION|>--- conflicted
+++ resolved
@@ -91,11 +91,7 @@
 
         return self.output
 
-<<<<<<< HEAD
-    def back_propogate(self, delta, optimizer):
-=======
     def back_propogate(self, dEdO):
->>>>>>> d1d993ba
         """
         Backpropogate the error, this function adds the share of dense layer to the accumulated delta.
 
@@ -108,16 +104,6 @@
         -------
         numpy.array : The accumulated delta.
         """
-<<<<<<< HEAD
-        dEdB = delta.T
-        dEdW = np.dot(delta, self.input.T).T
-        delta = np.dot(self.weights, delta)
-
-        self.weights = optimizer.update_weights(self.weights, dEdW)
-        self.biases = optimizer.update_weights(self.biases, dEdB)
-
-        return delta
-=======
 
         self.dEdB = np.sum(dEdO)
         self.dEdW = np.dot(self.input.T, dEdO)
@@ -126,5 +112,4 @@
 
     def optimize(self, optimizer):
         self.weights = optimizer.update_weights(self.weights, self.dEdW)
-        self.biases = optimizer.update_weights(self.biases, self.dEdB)
->>>>>>> d1d993ba
+        self.biases = optimizer.update_weights(self.biases, self.dEdB)